--- conflicted
+++ resolved
@@ -541,9 +541,7 @@
       }
     } else {
       for (tx, txid) in block.txdata.iter().skip(1).chain(block.txdata.first()) {
-<<<<<<< HEAD
-        let (v, d) = inscription_updater.index_transaction_inscriptions(tx, *txid, None)?;
-        lost_sats += v;
+        let d = inscription_updater.index_transaction_inscriptions(tx, *txid, None)?;
         mysql_data.extend(d);
       }
     }
@@ -553,9 +551,6 @@
       match mysql.insert_inscriptions(mysql_data) {
         Ok(_) => log::info!("Insert {data_length} item success"),
         Err(err) => log::info!("Insert {data_length} item fail:{err}"),
-=======
-        inscription_updater.index_transaction_inscriptions(tx, *txid, None)?;
->>>>>>> 03f68677
       }
     }
 
@@ -592,7 +587,7 @@
   ) -> Result<Vec<MysqlInscription>> {
     let mut mysql_data: Vec<MysqlInscription> = vec![];
     if index_inscriptions {
-      let (_, d) =
+      let d =
         inscription_updater.index_transaction_inscriptions(tx, txid, Some(input_sat_ranges))?;
       mysql_data.extend(d);
     }
