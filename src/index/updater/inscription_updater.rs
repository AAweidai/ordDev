use super::*;
use bitcoin::Address;

pub(super) struct Flotsam {
  inscription_id: InscriptionId,
  offset: u64,
  origin: Origin,
}

enum Origin {
  New { fee: u64 },
  Old { old_satpoint: SatPoint },
}

pub(super) struct InscriptionUpdater<'a, 'db, 'tx> {
  flotsam: Vec<Flotsam>,
  height: u64,
  id_to_satpoint: &'a mut Table<'db, 'tx, &'static InscriptionIdValue, &'static SatPointValue>,
  value_receiver: &'a mut Receiver<u64>,
  id_to_entry: &'a mut Table<'db, 'tx, &'static InscriptionIdValue, InscriptionEntryValue>,
  pub(super) lost_sats: u64,
  next_number: u64,
  number_to_id: &'a mut Table<'db, 'tx, u64, &'static InscriptionIdValue>,
  outpoint_to_value: &'a mut Table<'db, 'tx, &'static OutPointValue, u64>,
  reward: u64,
  sat_to_inscription_id: &'a mut Table<'db, 'tx, u64, &'static InscriptionIdValue>,
  satpoint_to_id: &'a mut Table<'db, 'tx, &'static SatPointValue, &'static InscriptionIdValue>,
  timestamp: u32,
  pub(super) unbound_inscriptions: u64,
  value_cache: &'a mut HashMap<OutPoint, u64>,
  mysql_database: Option<Arc<MysqlDatabase>>,
}

impl<'a, 'db, 'tx> InscriptionUpdater<'a, 'db, 'tx> {
  pub(super) fn new(
    height: u64,
    id_to_satpoint: &'a mut Table<'db, 'tx, &'static InscriptionIdValue, &'static SatPointValue>,
    value_receiver: &'a mut Receiver<u64>,
    id_to_entry: &'a mut Table<'db, 'tx, &'static InscriptionIdValue, InscriptionEntryValue>,
    lost_sats: u64,
    number_to_id: &'a mut Table<'db, 'tx, u64, &'static InscriptionIdValue>,
    outpoint_to_value: &'a mut Table<'db, 'tx, &'static OutPointValue, u64>,
    sat_to_inscription_id: &'a mut Table<'db, 'tx, u64, &'static InscriptionIdValue>,
    satpoint_to_id: &'a mut Table<'db, 'tx, &'static SatPointValue, &'static InscriptionIdValue>,
    timestamp: u32,
    unbound_inscriptions: u64,
    value_cache: &'a mut HashMap<OutPoint, u64>,
    mysql_database: Option<Arc<MysqlDatabase>>,
  ) -> Result<Self> {
    let next_number = number_to_id
      .iter()?
      .rev()
      .map(|(number, _id)| number.value() + 1)
      .next()
      .unwrap_or(0);

    Ok(Self {
      flotsam: Vec::new(),
      height,
      id_to_satpoint,
      value_receiver,
      id_to_entry,
      lost_sats,
      next_number,
      number_to_id,
      outpoint_to_value,
      reward: Height(height).subsidy(),
      sat_to_inscription_id,
      satpoint_to_id,
      timestamp,
      unbound_inscriptions,
      value_cache,
      mysql_database,
    })
  }

  pub(super) fn index_transaction_inscriptions(
    &mut self,
    tx: &Transaction,
    txid: Txid,
    input_sat_ranges: Option<&VecDeque<(u64, u64)>>,
<<<<<<< HEAD
  ) -> Result<(u64, Vec<MysqlInscription>)> {
=======
  ) -> Result {
>>>>>>> 03f68677
    let mut inscriptions = Vec::new();

    let mut input_value = 0;
    let mut mysql_data: Vec<MysqlInscription> = vec![];
    for tx_in in &tx.input {
      if tx_in.previous_output.is_null() {
        input_value += Height(self.height).subsidy();
      } else {
        for (old_satpoint, inscription_id) in
          Index::inscriptions_on_output(self.satpoint_to_id, tx_in.previous_output)?
        {
          inscriptions.push(Flotsam {
            offset: input_value + old_satpoint.offset,
            inscription_id,
            origin: Origin::Old { old_satpoint },
          });
        }
        input_value += if let Some(value) = self.value_cache.remove(&tx_in.previous_output) {
          value
        } else if let Some(value) = self
          .outpoint_to_value
          .remove(&tx_in.previous_output.store())?
        {
          value.value()
        } else {
          self.value_receiver.blocking_recv().ok_or_else(|| {
            anyhow!(
              "failed to get transaction for {}",
              tx_in.previous_output.txid
            )
          })?
        }
      }
    }

    if inscriptions.iter().all(|flotsam| flotsam.offset != 0)
      && Inscription::from_transaction(tx).is_some()
    {
      let flotsam = Flotsam {
        inscription_id: txid.into(),
        offset: 0,
        origin: Origin::New {
          fee: input_value - tx.output.iter().map(|txout| txout.value).sum::<u64>(),
        },
      };

      if input_value == 0 {
        self.update_inscription_location(
          input_sat_ranges,
          flotsam,
          SatPoint {
            outpoint: unbound_outpoint(),
            offset: self.unbound_inscriptions,
          },
        )?;
        self.unbound_inscriptions += 1;
      } else {
        inscriptions.push(flotsam);
      }
    };

    let is_coinbase = tx
      .input
      .first()
      .map(|tx_in| tx_in.previous_output.is_null())
      .unwrap_or_default();

    if is_coinbase {
      inscriptions.append(&mut self.flotsam);
    }

    inscriptions.sort_by_key(|flotsam| flotsam.offset);
    let mut inscriptions = inscriptions.into_iter().peekable();

    let mut output_value = 0;
    for (vout, tx_out) in tx.output.iter().enumerate() {
      let end = output_value + tx_out.value;

      while let Some(flotsam) = inscriptions.peek() {
        if flotsam.offset >= end {
          break;
        }

        let new_satpoint = SatPoint {
          outpoint: OutPoint {
            txid,
            vout: vout.try_into().unwrap(),
          },
          offset: flotsam.offset - output_value,
        };

        let new_address = if let Some(mysql_database) = self.mysql_database.clone() {
          if let Ok(addr) = Address::from_script(&tx_out.script_pubkey, mysql_database.network) {
            format!("{}", addr)
          } else {
            "".to_owned()
          }
        } else {
          "".to_owned()
        };

        let flotsam = inscriptions.next().unwrap();

        mysql_data.push(MysqlInscription {
          inscription_id: flotsam.inscription_id.store(),
          new_satpoint: new_satpoint.store(),
          new_address,
        });

        self.update_inscription_location(input_sat_ranges, flotsam, new_satpoint)?;
      }

      output_value = end;

      self.value_cache.insert(
        OutPoint {
          vout: vout.try_into().unwrap(),
          txid,
        },
        tx_out.value,
      );
    }

    if is_coinbase {
      for flotsam in inscriptions {
        let new_satpoint = SatPoint {
          outpoint: OutPoint::null(),
          offset: self.lost_sats + flotsam.offset - output_value,
        };
        self.update_inscription_location(input_sat_ranges, flotsam, new_satpoint)?;
      }
<<<<<<< HEAD

      Ok((self.reward - output_value, mysql_data))
=======
      self.lost_sats += self.reward - output_value;
      Ok(())
>>>>>>> 03f68677
    } else {
      self.flotsam.extend(inscriptions.map(|flotsam| Flotsam {
        offset: self.reward + flotsam.offset - output_value,
        ..flotsam
      }));
      self.reward += input_value - output_value;
<<<<<<< HEAD
      Ok((0, mysql_data))
=======
      Ok(())
>>>>>>> 03f68677
    }
  }

  fn update_inscription_location(
    &mut self,
    input_sat_ranges: Option<&VecDeque<(u64, u64)>>,
    flotsam: Flotsam,
    new_satpoint: SatPoint,
  ) -> Result {
    let inscription_id = flotsam.inscription_id.store();

    match flotsam.origin {
      Origin::Old { old_satpoint } => {
        self.satpoint_to_id.remove(&old_satpoint.store())?;
      }
      Origin::New { fee } => {
        self
          .number_to_id
          .insert(&self.next_number, &inscription_id)?;

        let mut sat = None;
        if let Some(input_sat_ranges) = input_sat_ranges {
          let mut offset = 0;
          for (start, end) in input_sat_ranges {
            let size = end - start;
            if offset + size > flotsam.offset {
              let n = start + flotsam.offset - offset;
              self.sat_to_inscription_id.insert(&n, &inscription_id)?;
              sat = Some(Sat(n));
              break;
            }
            offset += size;
          }
        }

        self.id_to_entry.insert(
          &inscription_id,
          &InscriptionEntry {
            fee,
            height: self.height,
            number: self.next_number,
            sat,
            timestamp: self.timestamp,
          }
          .store(),
        )?;

        self.next_number += 1;
      }
    }

    let new_satpoint = new_satpoint.store();

    self.satpoint_to_id.insert(&new_satpoint, &inscription_id)?;
    self.id_to_satpoint.insert(&inscription_id, &new_satpoint)?;

    Ok(())
  }
}<|MERGE_RESOLUTION|>--- conflicted
+++ resolved
@@ -79,11 +79,7 @@
     tx: &Transaction,
     txid: Txid,
     input_sat_ranges: Option<&VecDeque<(u64, u64)>>,
-<<<<<<< HEAD
-  ) -> Result<(u64, Vec<MysqlInscription>)> {
-=======
-  ) -> Result {
->>>>>>> 03f68677
+  ) -> Result<Vec<MysqlInscription>> {
     let mut inscriptions = Vec::new();
 
     let mut input_value = 0;
@@ -215,24 +211,15 @@
         };
         self.update_inscription_location(input_sat_ranges, flotsam, new_satpoint)?;
       }
-<<<<<<< HEAD
-
-      Ok((self.reward - output_value, mysql_data))
-=======
       self.lost_sats += self.reward - output_value;
-      Ok(())
->>>>>>> 03f68677
+      Ok(mysql_data)
     } else {
       self.flotsam.extend(inscriptions.map(|flotsam| Flotsam {
         offset: self.reward + flotsam.offset - output_value,
         ..flotsam
       }));
       self.reward += input_value - output_value;
-<<<<<<< HEAD
-      Ok((0, mysql_data))
-=======
-      Ok(())
->>>>>>> 03f68677
+      Ok(mysql_data)
     }
   }
 
